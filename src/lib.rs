use rgb::{ComponentBytes, FromSlice, RGB8};
use std::collections::HashMap;

pub mod difference;

use difference::DiffFn;

pub struct SquasherBuilder<T> {
	max_colours: T,
	difference_fn: Box<DiffFn>,
	tolerance: f32,
}

impl<T: Count> SquasherBuilder<T> {
	pub fn new() -> Self {
		Self::default()
	}

	/// The max number of colors selected for the palette, minus one.
	///
	/// `max_colors(255)` will attempt to make a 256 color palette
	pub fn max_colors(mut self, max_minus_one: T) -> SquasherBuilder<T> {
		self.max_colours = max_minus_one;
		self
	}

	/// The function to use to compare colours.
	///
	/// see the [difference] module for functions included with the crate and
	/// information on implementing your own.
	pub fn difference(mut self, difference: &'static DiffFn) -> SquasherBuilder<T> {
		self.difference_fn = Box::new(difference);
		self
	}

	/// Percent colours have to differ by to be included into the palette.
	/// between and including 0.0 to 100.0
	pub fn tolerance(mut self, percent: f32) -> SquasherBuilder<T> {
		self.tolerance = percent;
		self
	}

	pub fn build<'a, Img>(self, image: Img) -> Squasher<T>
	where
		Img: Into<ImageData<'a>>,
	{
		let mut squasher =
			Squasher::from_parts(self.max_colours, self.difference_fn, self.tolerance);
		squasher.recolor(image);

		squasher
	}
}

impl<T: Count> Default for SquasherBuilder<T> {
	fn default() -> Self {
		Self {
			max_colours: T::from_usize(255),
			difference_fn: Box::new(difference::rgb),
			tolerance: 1.0,
		}
	}
}

pub struct Squasher<T> {
	// one less than the max colours as you can't have a zero colour image.
	max_colours_min1: T,
	palette: Vec<RGB8>,
	map: Vec<T>,
	difference_fn: Box<DiffFn>,
	tolerance_percent: f32,
}

impl<T: Count> Squasher<T> {
	/// Creates a new squasher and allocates a new color map. A color map
	/// contains every 24-bit color and ends up with an amount of memory
	/// equal to `16MB * std::mem::size_of(T)`.
<<<<<<< HEAD
	pub fn new(max_colors_minus_one: T, buffer: &[u8]) -> Self {
		let mut this = Self::from_parts(max_colors_minus_one, Box::new(difference::rgb), 1.0);
=======
	pub fn new<'a, Img>(max_colors_minus_one: T, buffer: Img) -> Self
	where
		Img: Into<ImageData<'a>>,
	{
		let mut this = Self::from_parts(
			max_colors_minus_one,
			Box::new(difference::rgb_difference),
			1.0,
		);
>>>>>>> 7df35d9c
		this.recolor(buffer);

		this
	}

	pub fn builder() -> SquasherBuilder<T> {
		SquasherBuilder::new()
	}

	/// Set the tolerance
	pub fn set_tolerance(&mut self, percent: f32) {
		self.tolerance_percent = percent;
	}

	/// Create a new palette from the colours in the given image.
	pub fn recolor<'a, Img>(&mut self, image: Img)
	where
		Img: Into<ImageData<'a>>,
	{
		let sorted = Self::unique_and_sort(image);
		let selected = self.select_colors(sorted);
		self.palette = selected;
	}

	/// Create a Squasher from parts. Noteably, this leave your palette empty
	fn from_parts(max_colours_min1: T, difference_fn: Box<DiffFn>, tolerance: f32) -> Self {
		Self {
			max_colours_min1,
			palette: vec![],
			map: vec![T::zero(); 256 * 256 * 256],
			difference_fn,
			tolerance_percent: tolerance,
		}
	}

	/// Take an RGB image buffer and an output buffer. The function will fill
	/// the output buffer with indexes into the Palette. The output buffer should
	/// be a third of the size of the image buffer.
	pub fn map<'a, Img>(&mut self, image: Img, buffer: &mut [T])
	where
		Img: Into<ImageData<'a>>,
	{
		let ImageData(rgb) = image.into();

		if buffer.len() * 3 < rgb.len() {
			panic!("output buffer too small to fit indexed image");
		}

		// We have to map the colours of this image now because it might contain
		// colours not present in the first image.
		let sorted = Self::unique_and_sort(rgb);
		self.map_selected(&sorted);

		for (idx, color) in rgb.iter().enumerate() {
			buffer[idx] = self.map[color_index(color)];
		}
	}

	/// Like [Squasher::map] but it doesn't recount the input image. This will
	/// cause colors the Squasher hasn't seen before to come out as index 0 which
	/// may be incorrect!
	//TODO: gen- Better name?
	pub fn map_no_recolor<'a, Img>(&self, image: Img, buffer: &mut [T])
	where
		Img: Into<ImageData<'a>>,
	{
		let ImageData(rgb) = image.into();

		if buffer.len() * 3 < rgb.len() {
			panic!("output buffer too small to fit indexed image");
		}

		for (idx, color) in rgb.iter().enumerate() {
			buffer[idx] = self.map[color_index(color)];
		}
	}

	#[cfg(feature = "gifed")]
	pub fn palette_gifed(&self) -> gifed::block::Palette {
		self.palette.as_slice().as_bytes().try_into().unwrap()
	}

	/// Retrieve the palette this squasher is working from
	pub fn palette(&self) -> &[RGB8] {
		&self.palette
	}

	/// Retrieve the palette as bytes
	pub fn palette_bytes(&self) -> Vec<u8> {
		self.palette.as_bytes().to_owned()
	}

	/// Takes an image buffer of RGB data and fill the color map
	fn unique_and_sort<'a, Img>(buffer: Img) -> Vec<RGB8>
	where
		Img: Into<ImageData<'a>>,
	{
		let ImageData(rgb) = buffer.into();
		let mut colors: HashMap<RGB8, usize> = HashMap::default();

		//count pixels
		for px in rgb {
			match colors.get_mut(px) {
				None => {
					colors.insert(*px, 1);
				}
				Some(n) => *n += 1,
			}
		}

		Self::sort(colors)
	}

	fn sort(map: HashMap<RGB8, usize>) -> Vec<RGB8> {
		let mut sorted: Vec<(RGB8, usize)> = map.into_iter().collect();
		sorted.sort_by(|(colour1, freq1), (colour2, freq2)| {
			freq2
				.cmp(freq1)
				.then(colour2.r.cmp(&colour1.r))
				.then(colour2.g.cmp(&colour1.g))
				.then(colour2.b.cmp(&colour1.b))
		});

		sorted.into_iter().map(|(color, _count)| color).collect()
	}

	/// Pick the colors in the palette from a Vec of colors sorted by number
	/// of times they occur, high to low.
	fn select_colors(&self, sorted: Vec<RGB8>) -> Vec<RGB8> {
		let tolerance = (self.tolerance_percent / 100.0) * 765.0;
		let max_colours = self.max_colours_min1.as_usize() + 1;
		let mut selected_colors: Vec<RGB8> = Vec::with_capacity(max_colours);

		for sorted_color in sorted {
			if max_colours <= selected_colors.len() {
				break;
			} else if selected_colors.iter().all(|selected_color| {
				(self.difference_fn)(selected_color, &sorted_color) > tolerance
			}) {
				selected_colors.push(sorted_color);
			}
		}

		selected_colors
	}

	/// Pick the closest colour in the palette for each unique color in the image
	fn map_selected(&mut self, sorted: &[RGB8]) {
		for colour in sorted {
			let mut min_diff = f32::MAX;
			let mut min_index = usize::MAX;

			for (index, selected) in self.palette.iter().enumerate() {
				let diff = (self.difference_fn)(colour, selected);

				if diff.max(0.0) < min_diff {
					min_diff = diff;
					min_index = index;
				}
			}

			self.map[color_index(colour)] = T::from_usize(min_index);
		}
	}
}

impl Squasher<u8> {
	/// Takes an RGB image buffer and writes the indicies to the first third of
	/// that buffer. The buffer is not resized.
	///
	/// # Returns
	/// The new size of the image
	pub fn map_over(&mut self, image: &mut [u8]) -> usize {
		// "redundant slicing" here is to drop the mut on the reference because
		// ImageData doesn't have a From<&mut [u8]> and I don't particularly want
		// it to
		#[allow(clippy::redundant_slicing)]
		let sorted = Self::unique_and_sort(&image[..]);

		// We have to map the colours of this image now because it might contain
		// colours not present in the first image.
		self.map_selected(&sorted);

		for idx in 0..(image.len() / 3) {
			let rgb_idx = idx * 3;
			let color = RGB8::new(image[rgb_idx], image[rgb_idx + 1], image[rgb_idx + 2]);
			let color_index = self.map[color_index(&color)];

			image[idx] = color_index;
		}

		image.len() / 3
	}
}

pub trait Count: Copy + Clone {
	fn zero() -> Self;
	fn as_usize(&self) -> usize;
	fn from_usize(from: usize) -> Self;
	fn le(&self, rhs: &usize) -> bool;
}

macro_rules! count_impl {
	($kind:ty) => {
		impl Count for $kind {
			fn zero() -> Self {
				0
			}

			fn as_usize(&self) -> usize {
				*self as usize
			}

			#[inline(always)]
			fn from_usize(from: usize) -> Self {
				from as Self
			}

			#[inline(always)]
			fn le(&self, rhs: &usize) -> bool {
				*self as usize <= *rhs
			}
		}
	};
}

count_impl!(u8);
count_impl!(u16);
count_impl!(u32);
count_impl!(u64);
count_impl!(usize);

<<<<<<< HEAD
/// Compute the color index into the big-map-of-all-colours.
=======
pub struct ImageData<'a>(&'a [RGB8]);

impl<'a> From<&'a Vec<u8>> for ImageData<'a> {
	fn from(plain: &'a Vec<u8>) -> Self {
		ImageData(plain.as_rgb())
	}
}

impl<'a> From<&'a [u8]> for ImageData<'a> {
	fn from(plain: &'a [u8]) -> Self {
		ImageData(plain.as_rgb())
	}
}

impl<'a> From<&'a [RGB8]> for ImageData<'a> {
	fn from(rgb: &'a [RGB8]) -> Self {
		ImageData(rgb)
	}
}

>>>>>>> 7df35d9c
#[inline(always)]
fn color_index(c: &RGB8) -> usize {
	c.r as usize * (256 * 256) + c.g as usize * 256 + c.b as usize
}<|MERGE_RESOLUTION|>--- conflicted
+++ resolved
@@ -75,20 +75,11 @@
 	/// Creates a new squasher and allocates a new color map. A color map
 	/// contains every 24-bit color and ends up with an amount of memory
 	/// equal to `16MB * std::mem::size_of(T)`.
-<<<<<<< HEAD
-	pub fn new(max_colors_minus_one: T, buffer: &[u8]) -> Self {
+	pub fn new<'a, Img>(max_colors_minus_one: T, buffer: Img) -> Self
+	where
+		Img: Into<ImageData<'a>>,
+	{
 		let mut this = Self::from_parts(max_colors_minus_one, Box::new(difference::rgb), 1.0);
-=======
-	pub fn new<'a, Img>(max_colors_minus_one: T, buffer: Img) -> Self
-	where
-		Img: Into<ImageData<'a>>,
-	{
-		let mut this = Self::from_parts(
-			max_colors_minus_one,
-			Box::new(difference::rgb_difference),
-			1.0,
-		);
->>>>>>> 7df35d9c
 		this.recolor(buffer);
 
 		this
@@ -321,9 +312,6 @@
 count_impl!(u64);
 count_impl!(usize);
 
-<<<<<<< HEAD
-/// Compute the color index into the big-map-of-all-colours.
-=======
 pub struct ImageData<'a>(&'a [RGB8]);
 
 impl<'a> From<&'a Vec<u8>> for ImageData<'a> {
@@ -344,7 +332,7 @@
 	}
 }
 
->>>>>>> 7df35d9c
+/// Compute the color index into the big-map-of-all-colours.
 #[inline(always)]
 fn color_index(c: &RGB8) -> usize {
 	c.r as usize * (256 * 256) + c.g as usize * 256 + c.b as usize
