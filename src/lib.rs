--- conflicted
+++ resolved
@@ -1,10 +1,6 @@
-<<<<<<< HEAD
-use rgb::{ComponentBytes, FromSlice, RGB8};
-=======
 #[cfg(kmeans)]
 use kmeans::{KMeans, KMeansConfig};
-use rgb::RGB8;
->>>>>>> f2264f28
+use rgb::{ComponentBytes, FromSlice, RGB8};
 use std::collections::HashMap;
 
 pub mod difference;
@@ -101,25 +97,29 @@
 	}
 
 	/// Create a new palette from the colours in the given image.
-<<<<<<< HEAD
+	#[cfg(not(kmeans))]
 	pub fn recolor<'a, Img>(&mut self, image: Img)
 	where
 		Img: Into<ImageData<'a>>,
 	{
-=======
-	#[cfg(not(kmeans))]
-	pub fn recolor(&mut self, image: &[u8]) {
->>>>>>> f2264f28
 		let sorted = Self::unique_and_sort(image);
 		let selected = self.select_colors(sorted);
 		self.palette = selected;
 	}
 
 	#[cfg(kmeans)]
-	pub fn recolor(&mut self, image: &[u8]) {
+	pub fn recolor<'a, Img>(&mut self, image: Img)
+	where
+		Img: Into<ImageData<'a>>,
+	{
+		let ImageData(rgb) = image.into();
+
 		let kmean = KMeans::new(
-			image.iter().map(|u| *u as f32).collect::<Vec<f32>>(),
-			image.len() / 3,
+			rgb.as_bytes()
+				.iter()
+				.map(|u| *u as f32)
+				.collect::<Vec<f32>>(),
+			rgb.as_bytes().len() / 3,
 			3,
 		);
 		let k = self.max_colours_min1.as_usize() + 1;
